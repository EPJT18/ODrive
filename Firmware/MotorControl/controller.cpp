
#include "odrive_main.h"
#include <algorithm>

#include <algorithm>

Controller::Controller(Config_t& config) :
    config_(config)
{
    update_filter_gains();
}

void Controller::reset() {
    pos_setpoint_ = 0.0f;
    vel_setpoint_ = 0.0f;
    vel_integrator_current_ = 0.0f;
    current_setpoint_ = 0.0f;
}

void Controller::set_error(Error_t error) {
    error_ |= error;
    axis_->error_ |= Axis::ERROR_CONTROLLER_FAILED;
}

//--------------------------------
// Command Handling
//--------------------------------

void Controller::input_pos_updated() {
    input_pos_updated_ = true;
}

bool Controller::select_encoder(size_t encoder_num) {
    if (encoder_num < AXIS_COUNT) {
        Axis* ax = axes[encoder_num];
        if (config_.setpoints_in_cpr) {
            pos_estimate_src_ = &ax->encoder_.pos_cpr_;
            pos_wrap_src_ = &ax->encoder_.config_.cpr;
        } else {
            pos_estimate_src_ = &ax->encoder_.pos_estimate_;
            pos_wrap_src_ = nullptr;
        }
        pos_estimate_valid_src_ = &ax->encoder_.pos_estimate_valid_;
        vel_estimate_src_ = &ax->encoder_.vel_estimate_;
        vel_estimate_valid_src_ = &ax->encoder_.vel_estimate_valid_;
        return true;
    } else {
        return set_error(Controller::ERROR_INVALID_LOAD_ENCODER), false;
    }
}

void Controller::move_to_pos(float goal_point) {
    axis_->trap_.planTrapezoidal(goal_point, pos_setpoint_, vel_setpoint_,
                                 axis_->trap_.config_.vel_limit,
                                 axis_->trap_.config_.accel_limit,
                                 axis_->trap_.config_.decel_limit);
<<<<<<< HEAD
    traj_start_loop_count_ = axis_->loop_counter_;
=======
    axis_->trap_.t_ = 0.0f;
>>>>>>> 2a1d95db
    trajectory_done_ = false;
}

void Controller::move_incremental(float displacement, bool from_input_pos = true){
    if(from_input_pos){
        input_pos_ += displacement;
    } else{
        input_pos_ = pos_setpoint_ + displacement;
    }

    input_pos_updated();
}

void Controller::start_anticogging_calibration() {
    // Ensure the cogging map was correctly allocated earlier and that the motor is capable of calibrating
    if (axis_->error_ == Axis::ERROR_NONE) {
        config_.anticogging.calib_anticogging = true;
    }
}


/*
 * This anti-cogging implementation iterates through each encoder position,
 * waits for zero velocity & position error,
 * then samples the current required to maintain that position.
 * 
 * This holding current is added as a feedforward term in the control loop.
 */
bool Controller::anticogging_calibration(float pos_estimate, float vel_estimate) {
    float pos_err = input_pos_ - pos_estimate;
    if (std::abs(pos_err) <= config_.anticogging.calib_pos_threshold &&
        std::abs(vel_estimate) < config_.anticogging.calib_vel_threshold) {
        config_.anticogging.cogging_map[std::clamp<uint32_t>(config_.anticogging.index++, 0, 3600)] = vel_integrator_current_;
    }
    if (config_.anticogging.index < 3600) {
        config_.control_mode = CTRL_MODE_POSITION_CONTROL;
        input_pos_ = config_.anticogging.index * axis_->encoder_.getCoggingRatio();
        input_vel_ = 0.0f;
        input_current_ = 0.0f;
        input_pos_updated();
        return false;
    } else {
        config_.anticogging.index = 0;
        config_.control_mode = CTRL_MODE_POSITION_CONTROL;
        input_pos_ = 0.0f;  // Send the motor home
        input_vel_ = 0.0f;
        input_current_ = 0.0f;
        input_pos_updated();
        anticogging_valid_ = true;
        config_.anticogging.calib_anticogging = false;
        return true;
    }
}

void Controller::update_filter_gains() {
<<<<<<< HEAD
    input_filter_ki_ = 2.0f * config_.input_filter_bandwidth;  // basic conversion to discrete time
=======
    float bandwidth = std::min(config_.input_filter_bandwidth, 0.25f * current_meas_hz);
    input_filter_ki_ = 2.0f * bandwidth;  // basic conversion to discrete time
>>>>>>> 2a1d95db
    input_filter_kp_ = 0.25f * (input_filter_ki_ * input_filter_ki_); // Critically damped
}

static float limitVel(const float vel_limit, const float vel_estimate, const float vel_gain, const float Iq) {
    float Imax = (vel_limit - vel_estimate) * vel_gain;
    float Imin = (-vel_limit - vel_estimate) * vel_gain;
    return std::clamp(Iq, Imin, Imax);
}

bool Controller::update(float* current_setpoint_output) {
    float* pos_estimate_src = (pos_estimate_valid_src_ && *pos_estimate_valid_src_)
            ? pos_estimate_src_ : nullptr;
    float* vel_estimate_src = (vel_estimate_valid_src_ && *vel_estimate_valid_src_)
            ? vel_estimate_src_ : nullptr;

    // Calib_anticogging is only true when calibration is occurring, so we can't block anticogging_pos
    float anticogging_pos = axis_->encoder_.pos_estimate_ / axis_->encoder_.getCoggingRatio();
    if (config_.anticogging.calib_anticogging) {
        if (!axis_->encoder_.pos_estimate_valid_ || !axis_->encoder_.vel_estimate_valid_) {
            set_error(ERROR_INVALID_ESTIMATE);
            return false;
        }
        // non-blocking
        anticogging_calibration(axis_->encoder_.pos_estimate_, axis_->encoder_.vel_estimate_);
    }

    // TODO also enable circular deltas for 2nd order filter, etc.
    if (pos_wrap_src_) {
        float cpr = *pos_wrap_src_;
        // Keep pos setpoint from drifting
        input_pos_ = fmodf_pos(input_pos_, cpr);
    }

    // Update inputs
    switch (config_.input_mode) {
        case INPUT_MODE_INACTIVE: {
            // do nothing
        } break;
        case INPUT_MODE_PASSTHROUGH: {
            pos_setpoint_ = input_pos_;
            vel_setpoint_ = input_vel_;
            current_setpoint_ = input_current_;
        } break;
        case INPUT_MODE_VEL_RAMP: {
            float max_step_size = std::abs(current_meas_period * config_.vel_ramp_rate);
            float full_step = input_vel_ - vel_setpoint_;
            float step = std::clamp(full_step, -max_step_size, max_step_size);

            vel_setpoint_ += step;
<<<<<<< HEAD
            current_setpoint_ = step / current_meas_period * config_.inertia;
        } break;
        case INPUT_MODE_CURRENT_RAMP: {
            float max_step_size = std::abs(current_meas_period * config_.current_ramp_rate);
            float full_step     = input_current_ - current_setpoint_;
            float step          = std::clamp(full_step, -max_step_size, max_step_size);
=======
            current_setpoint_ = (step / current_meas_period) * config_.inertia;
        } break;
        case INPUT_MODE_CURRENT_RAMP: {
            float max_step_size = std::abs(current_meas_period * config_.current_ramp_rate);
            float full_step = input_current_ - current_setpoint_;
            float step = std::clamp(full_step, -max_step_size, max_step_size);
>>>>>>> 2a1d95db

            current_setpoint_ += step;
        } break;
        case INPUT_MODE_POS_FILTER: {
            // 2nd order pos tracking filter
            float delta_pos = input_pos_ - pos_setpoint_; // Pos error
            float delta_vel = input_vel_ - vel_setpoint_; // Vel error
            float accel = input_filter_kp_*delta_pos + input_filter_ki_*delta_vel; // Feedback
            current_setpoint_ = accel * config_.inertia; // Accel
<<<<<<< HEAD
            vel_setpoint_ += std::clamp(current_meas_period * accel, 2.0f * std::abs(delta_vel), -2.0f * std::abs(delta_vel)); // delta vel
=======
            vel_setpoint_ += current_meas_period * accel; // delta vel
>>>>>>> 2a1d95db
            pos_setpoint_ += current_meas_period * vel_setpoint_; // Delta pos
        } break;
        case INPUT_MODE_MIRROR: {
            if (config_.axis_to_mirror < AXIS_COUNT) {
                pos_setpoint_ = axes[config_.axis_to_mirror]->encoder_.pos_estimate_ * config_.mirror_ratio;
                vel_setpoint_ = axes[config_.axis_to_mirror]->encoder_.vel_estimate_ * config_.mirror_ratio;
            } else {
                set_error(ERROR_INVALID_MIRROR_AXIS);
                return false;
            }
        } break;
        // case INPUT_MODE_MIX_CHANNELS: {
        //     // NOT YET IMPLEMENTED
        // } break;
        case INPUT_MODE_TRAP_TRAJ: {
            if(input_pos_updated_){
                move_to_pos(input_pos_);
                input_pos_updated_ = false;
            }
            // Avoid updating uninitialized trajectory
            if (trajectory_done_)
                break;
<<<<<<< HEAD
            // Note: uint32_t loop count delta is OK across overflow
            // Beware of negative deltas, as they will not be well behaved due to uint!
            float t = (axis_->loop_counter_ - traj_start_loop_count_) * current_meas_period;
            if (t > axis_->trap_.Tf_) {
=======
            
            if (axis_->trap_.t_ > axis_->trap_.Tf_) {
>>>>>>> 2a1d95db
                // Drop into position control mode when done to avoid problems on loop counter delta overflow
                config_.control_mode = CTRL_MODE_POSITION_CONTROL;
                pos_setpoint_ = input_pos_;
                vel_setpoint_ = 0.0f;
                current_setpoint_ = 0.0f;
                trajectory_done_ = true;
            } else {
<<<<<<< HEAD
                TrapezoidalTrajectory::Step_t traj_step = axis_->trap_.eval(t);
                pos_setpoint_ = traj_step.Y;
                vel_setpoint_ = traj_step.Yd;
                current_setpoint_ = traj_step.Ydd * config_.inertia;
=======
                TrapezoidalTrajectory::Step_t traj_step = axis_->trap_.eval(axis_->trap_.t_);
                pos_setpoint_ = traj_step.Y;
                vel_setpoint_ = traj_step.Yd;
                current_setpoint_ = traj_step.Ydd * config_.inertia;
                axis_->trap_.t_ += current_meas_period;
>>>>>>> 2a1d95db
            }
            anticogging_pos = pos_setpoint_; // FF the position setpoint instead of the pos_estimate
        } break;
        default: {
            set_error(ERROR_INVALID_INPUT_MODE);
            return false;
        }
        
    }

    // Position control
    // TODO Decide if we want to use encoder or pll position here
    float gain_scheduling_multiplier = 1.0f;
    float vel_des = vel_setpoint_;
    if (config_.control_mode >= CTRL_MODE_POSITION_CONTROL) {
        float pos_err;
        if (!pos_estimate_src) {
            set_error(ERROR_INVALID_ESTIMATE);
            return false;
        }

        if (pos_wrap_src_) {
            float cpr = *pos_wrap_src_;
            // Keep pos setpoint from drifting
            pos_setpoint_ = fmodf_pos(pos_setpoint_, cpr);
            // Circular delta
            pos_err = pos_setpoint_ - *pos_estimate_src;
            pos_err = wrap_pm(pos_err, 0.5f * cpr);
        } else {
            pos_err = pos_setpoint_ - *pos_estimate_src;
        }

        vel_des += config_.pos_gain * pos_err;
        // V-shaped gain shedule based on position error
        float abs_pos_err = std::abs(pos_err);
        if (config_.enable_gain_scheduling && abs_pos_err <= config_.gain_scheduling_width) {
            gain_scheduling_multiplier = abs_pos_err / config_.gain_scheduling_width;
        }
    }

    // Velocity limiting
    float vel_lim = config_.vel_limit;
    if (config_.enable_vel_limit) {
<<<<<<< HEAD
        if (vel_des > vel_lim) vel_des = vel_lim;
        if (vel_des < -vel_lim) vel_des = -vel_lim;
=======
        vel_des = std::clamp(vel_des, -vel_lim, vel_lim);
>>>>>>> 2a1d95db
    }

    // Check for overspeed fault (done in this module (controller) for cohesion with vel_lim)
    if (config_.enable_overspeed_error) {  // 0.0f to disable
        if (!vel_estimate_src) {
            set_error(ERROR_INVALID_ESTIMATE);
            return false;
        }
        if (std::abs(*vel_estimate_src) > config_.vel_limit_tolerance * vel_lim) {
            set_error(ERROR_OVERSPEED);
            return false;
        }
    }

    // TODO: Change to controller working in torque units
    // Torque per amp gain scheduling (ACIM)
    float vel_gain = config_.vel_gain;
    float vel_integrator_gain = config_.vel_integrator_gain;
    if (axis_->motor_.config_.motor_type == Motor::MOTOR_TYPE_ACIM) {
        float effective_flux = axis_->motor_.current_control_.acim_rotor_flux;
        float minflux = axis_->motor_.config_.acim_gain_min_flux;
        if (fabsf(effective_flux) < minflux)
            effective_flux = std::copysignf(minflux, effective_flux);
        vel_gain /= effective_flux;
        vel_integrator_gain /= effective_flux;
        // TODO: also scale the integral value which is also changing units.
        // (or again just do control in torque units)
    }

    // Velocity control
    float Iq = current_setpoint_;

    // Anti-cogging is enabled after calibration
    // We get the current position and apply a current feed-forward
    // ensuring that we handle negative encoder positions properly (-1 == motor->encoder.encoder_cpr - 1)
    if (anticogging_valid_ && config_.anticogging.enable) {
<<<<<<< HEAD
        Iq += config_.anticogging.cogging_map[std::clamp(mod(static_cast<int>(anticogging_pos), 3600), 0, 3600)];
=======
        Iq += config_.anticogging.cogging_map[std::clamp(mod((int)anticogging_pos, 3600), 0, 3600)];
>>>>>>> 2a1d95db
    }

    float v_err = 0.0f;
    if (config_.control_mode >= CTRL_MODE_VELOCITY_CONTROL) {
        if (!vel_estimate_src) {
            set_error(ERROR_INVALID_ESTIMATE);
            return false;
        }

        v_err = vel_des - *vel_estimate_src;
        Iq += (vel_gain * gain_scheduling_multiplier) * v_err;

        // Velocity integral action before limiting
        Iq += vel_integrator_current_;
    }

    // Velocity limiting in current mode
    if (config_.control_mode < CTRL_MODE_VELOCITY_CONTROL && config_.enable_current_vel_limit) {
        if (!vel_estimate_src) {
            set_error(ERROR_INVALID_ESTIMATE);
            return false;
        }
        Iq = limitVel(config_.vel_limit, *vel_estimate_src, vel_gain, Iq);
    }

    // Current limiting
    // TODO: Change to controller working in torque units
    // and get the torque limits from a function of the motor
    bool limited = false;
    float Ilim = axis_->motor_.effective_current_lim();
    if (Iq > Ilim) {
        limited = true;
        Iq = Ilim;
    }
    if (Iq < -Ilim) {
        limited = true;
        Iq = -Ilim;
    }

    // Velocity integrator (behaviour dependent on limiting)
    if (config_.control_mode < CTRL_MODE_VELOCITY_CONTROL) {
        // reset integral if not in use
        vel_integrator_current_ = 0.0f;
    } else {
        if (limited) {
            // TODO make decayfactor configurable
            vel_integrator_current_ *= 0.99f;
        } else {
            vel_integrator_current_ += ((vel_integrator_gain * gain_scheduling_multiplier) * current_meas_period) * v_err;
        }
    }

    if (current_setpoint_output) *current_setpoint_output = Iq;
    return true;
}<|MERGE_RESOLUTION|>--- conflicted
+++ resolved
@@ -54,11 +54,7 @@
                                  axis_->trap_.config_.vel_limit,
                                  axis_->trap_.config_.accel_limit,
                                  axis_->trap_.config_.decel_limit);
-<<<<<<< HEAD
-    traj_start_loop_count_ = axis_->loop_counter_;
-=======
     axis_->trap_.t_ = 0.0f;
->>>>>>> 2a1d95db
     trajectory_done_ = false;
 }
 
@@ -114,12 +110,8 @@
 }
 
 void Controller::update_filter_gains() {
-<<<<<<< HEAD
-    input_filter_ki_ = 2.0f * config_.input_filter_bandwidth;  // basic conversion to discrete time
-=======
     float bandwidth = std::min(config_.input_filter_bandwidth, 0.25f * current_meas_hz);
     input_filter_ki_ = 2.0f * bandwidth;  // basic conversion to discrete time
->>>>>>> 2a1d95db
     input_filter_kp_ = 0.25f * (input_filter_ki_ * input_filter_ki_); // Critically damped
 }
 
@@ -169,21 +161,12 @@
             float step = std::clamp(full_step, -max_step_size, max_step_size);
 
             vel_setpoint_ += step;
-<<<<<<< HEAD
-            current_setpoint_ = step / current_meas_period * config_.inertia;
-        } break;
-        case INPUT_MODE_CURRENT_RAMP: {
-            float max_step_size = std::abs(current_meas_period * config_.current_ramp_rate);
-            float full_step     = input_current_ - current_setpoint_;
-            float step          = std::clamp(full_step, -max_step_size, max_step_size);
-=======
             current_setpoint_ = (step / current_meas_period) * config_.inertia;
         } break;
         case INPUT_MODE_CURRENT_RAMP: {
             float max_step_size = std::abs(current_meas_period * config_.current_ramp_rate);
             float full_step = input_current_ - current_setpoint_;
             float step = std::clamp(full_step, -max_step_size, max_step_size);
->>>>>>> 2a1d95db
 
             current_setpoint_ += step;
         } break;
@@ -193,11 +176,7 @@
             float delta_vel = input_vel_ - vel_setpoint_; // Vel error
             float accel = input_filter_kp_*delta_pos + input_filter_ki_*delta_vel; // Feedback
             current_setpoint_ = accel * config_.inertia; // Accel
-<<<<<<< HEAD
-            vel_setpoint_ += std::clamp(current_meas_period * accel, 2.0f * std::abs(delta_vel), -2.0f * std::abs(delta_vel)); // delta vel
-=======
             vel_setpoint_ += current_meas_period * accel; // delta vel
->>>>>>> 2a1d95db
             pos_setpoint_ += current_meas_period * vel_setpoint_; // Delta pos
         } break;
         case INPUT_MODE_MIRROR: {
@@ -220,15 +199,8 @@
             // Avoid updating uninitialized trajectory
             if (trajectory_done_)
                 break;
-<<<<<<< HEAD
-            // Note: uint32_t loop count delta is OK across overflow
-            // Beware of negative deltas, as they will not be well behaved due to uint!
-            float t = (axis_->loop_counter_ - traj_start_loop_count_) * current_meas_period;
-            if (t > axis_->trap_.Tf_) {
-=======
             
             if (axis_->trap_.t_ > axis_->trap_.Tf_) {
->>>>>>> 2a1d95db
                 // Drop into position control mode when done to avoid problems on loop counter delta overflow
                 config_.control_mode = CTRL_MODE_POSITION_CONTROL;
                 pos_setpoint_ = input_pos_;
@@ -236,18 +208,11 @@
                 current_setpoint_ = 0.0f;
                 trajectory_done_ = true;
             } else {
-<<<<<<< HEAD
-                TrapezoidalTrajectory::Step_t traj_step = axis_->trap_.eval(t);
-                pos_setpoint_ = traj_step.Y;
-                vel_setpoint_ = traj_step.Yd;
-                current_setpoint_ = traj_step.Ydd * config_.inertia;
-=======
                 TrapezoidalTrajectory::Step_t traj_step = axis_->trap_.eval(axis_->trap_.t_);
                 pos_setpoint_ = traj_step.Y;
                 vel_setpoint_ = traj_step.Yd;
                 current_setpoint_ = traj_step.Ydd * config_.inertia;
                 axis_->trap_.t_ += current_meas_period;
->>>>>>> 2a1d95db
             }
             anticogging_pos = pos_setpoint_; // FF the position setpoint instead of the pos_estimate
         } break;
@@ -291,12 +256,7 @@
     // Velocity limiting
     float vel_lim = config_.vel_limit;
     if (config_.enable_vel_limit) {
-<<<<<<< HEAD
-        if (vel_des > vel_lim) vel_des = vel_lim;
-        if (vel_des < -vel_lim) vel_des = -vel_lim;
-=======
         vel_des = std::clamp(vel_des, -vel_lim, vel_lim);
->>>>>>> 2a1d95db
     }
 
     // Check for overspeed fault (done in this module (controller) for cohesion with vel_lim)
@@ -333,11 +293,7 @@
     // We get the current position and apply a current feed-forward
     // ensuring that we handle negative encoder positions properly (-1 == motor->encoder.encoder_cpr - 1)
     if (anticogging_valid_ && config_.anticogging.enable) {
-<<<<<<< HEAD
-        Iq += config_.anticogging.cogging_map[std::clamp(mod(static_cast<int>(anticogging_pos), 3600), 0, 3600)];
-=======
         Iq += config_.anticogging.cogging_map[std::clamp(mod((int)anticogging_pos, 3600), 0, 3600)];
->>>>>>> 2a1d95db
     }
 
     float v_err = 0.0f;
