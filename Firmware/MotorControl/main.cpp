
#define __MAIN_CPP__
#include "odrive_main.h"
#include "nvm_config.hpp"

#include "freertos_vars.h"
#include <communication/interface_usb.h>
#include <communication/interface_uart.h>
#include <communication/interface_i2c.h>

BoardConfig_t board_config;
Encoder::Config_t encoder_configs[AXIS_COUNT];
ControllerConfig_t controller_configs[AXIS_COUNT];
MotorConfig_t motor_configs[AXIS_COUNT];
AxisConfig_t axis_configs[AXIS_COUNT];
bool user_config_loaded_;

SystemStats_t system_stats_ = { 0 };

Axis *axes[AXIS_COUNT];

typedef Config<
    BoardConfig_t,
    Encoder::Config_t[AXIS_COUNT],
    ControllerConfig_t[AXIS_COUNT],
    MotorConfig_t[AXIS_COUNT],
    AxisConfig_t[AXIS_COUNT]> ConfigFormat;

void save_configuration(void) {
    if (ConfigFormat::safe_store_config(
            &board_config,
            &encoder_configs,
            &controller_configs,
            &motor_configs,
            &axis_configs)) {
        //printf("saving configuration failed\r\n"); osDelay(5);
    }
}

void load_configuration(void) {
    // Try to load configs
    if (NVM_init() ||
        ConfigFormat::safe_load_config(
                &board_config,
                &encoder_configs,
                &controller_configs,
                &motor_configs,
                &axis_configs)) {
        //If loading failed, restore defaults
        board_config = BoardConfig_t();
        for (size_t i = 0; i < AXIS_COUNT; ++i) {
            encoder_configs[i] = Encoder::Config_t();
            controller_configs[i] = ControllerConfig_t();
            motor_configs[i] = MotorConfig_t();
            axis_configs[i] = AxisConfig_t();
        }
    } else {
        user_config_loaded_ = true;
    }
}

void erase_configuration(void) {
    NVM_erase();
}

void enter_dfu_mode() {
    if ((hw_version_major == 3) && (hw_version_minor >= 5)) {
        __asm volatile ("CPSID I\n\t":::"memory"); // disable interrupts
        _reboot_cookie = 0xDEADBEEF;
        NVIC_SystemReset();
    } else {
        /*
        * DFU mode is only allowed on board version >= 3.5 because it can burn
        * the brake resistor FETs on older boards.
        * If you really want to use it on an older board, add 3.3k pull-down resistors
        * to the AUX_L and AUX_H signals and _only then_ uncomment these lines.
        */
        //__asm volatile ("CPSID I\n\t":::"memory"); // disable interrupts
        //_reboot_cookie = 0xDEADFE75;
        //NVIC_SystemReset();
    }
}

extern "C" {
int odrive_main(void);
void vApplicationStackOverflowHook(void) {
    for (;;); // TODO: safe action
}
void vApplicationIdleHook(void) {
    if (system_stats_.fully_booted) {
        system_stats_.uptime = xTaskGetTickCount();
        system_stats_.min_heap_space = xPortGetMinimumEverFreeHeapSize();
        system_stats_.min_stack_space_comms = uxTaskGetStackHighWaterMark(comm_thread) * sizeof(StackType_t);
        system_stats_.min_stack_space_axis0 = uxTaskGetStackHighWaterMark(axes[0]->thread_id_) * sizeof(StackType_t);
        system_stats_.min_stack_space_axis1 = uxTaskGetStackHighWaterMark(axes[1]->thread_id_) * sizeof(StackType_t);
        system_stats_.min_stack_space_usb = uxTaskGetStackHighWaterMark(usb_thread) * sizeof(StackType_t);
        system_stats_.min_stack_space_uart = uxTaskGetStackHighWaterMark(uart_thread) * sizeof(StackType_t);
        system_stats_.min_stack_space_usb_irq = uxTaskGetStackHighWaterMark(usb_irq_thread) * sizeof(StackType_t);
        system_stats_.min_stack_space_startup = uxTaskGetStackHighWaterMark(defaultTaskHandle) * sizeof(StackType_t);
    }
}
}

int odrive_main(void) {
    // Load persistent configuration (or defaults)
    load_configuration();

    if (board_config.enable_i2c_instead_of_can) {
        // Set up the direction GPIO as input
        GPIO_InitTypeDef GPIO_InitStruct;
        GPIO_InitStruct.Mode = GPIO_MODE_INPUT;
        GPIO_InitStruct.Pull = GPIO_PULLUP;

        GPIO_InitStruct.Pin = I2C_A0_PIN;
        HAL_GPIO_Init(I2C_A0_PORT, &GPIO_InitStruct);
        GPIO_InitStruct.Pin = I2C_A1_PIN;
        HAL_GPIO_Init(I2C_A1_PORT, &GPIO_InitStruct);
        GPIO_InitStruct.Pin = I2C_A2_PIN;
        HAL_GPIO_Init(I2C_A2_PORT, &GPIO_InitStruct);

        osDelay(1);
        i2c_stats_.addr = (0xD << 3);
        i2c_stats_.addr |= HAL_GPIO_ReadPin(I2C_A0_PORT, I2C_A0_PIN) != GPIO_PIN_RESET ? 0x1 : 0;
        i2c_stats_.addr |= HAL_GPIO_ReadPin(I2C_A1_PORT, I2C_A1_PIN) != GPIO_PIN_RESET ? 0x2 : 0;
        i2c_stats_.addr |= HAL_GPIO_ReadPin(I2C_A2_PORT, I2C_A2_PIN) != GPIO_PIN_RESET ? 0x4 : 0;
        MX_I2C1_Init(i2c_stats_.addr);
    } else {
        MX_CAN1_Init();
    }

    // Init general user ADC on GPIO 1 and GPIO 2
    GPIO_InitTypeDef GPIO_InitStruct;
    GPIO_InitStruct.Mode = GPIO_MODE_ANALOG;
    GPIO_InitStruct.Pull = GPIO_NOPULL;
    GPIO_InitStruct.Pin = GPIO_1_Pin;
    HAL_GPIO_Init(GPIO_1_GPIO_Port, &GPIO_InitStruct);
    GPIO_InitStruct.Pin = GPIO_2_Pin;
    HAL_GPIO_Init(GPIO_2_GPIO_Port, &GPIO_InitStruct);

    // Construct all objects.
    for (size_t i = 0; i < AXIS_COUNT; ++i) {
        Encoder *encoder = new Encoder(hw_configs[i].encoder_config,
                                       encoder_configs[i]);
        SensorlessEstimator *sensorless_estimator = new SensorlessEstimator();
        Controller *controller = new Controller(controller_configs[i]);
        Motor *motor = new Motor(hw_configs[i].motor_config,
                                 hw_configs[i].gate_driver_config,
                                 motor_configs[i]);
        axes[i] = new Axis(hw_configs[i].axis_config, axis_configs[i],
                *encoder, *sensorless_estimator, *controller, *motor);
    }
<<<<<<< HEAD
    
    // Start ADC for temperature measurements and user measurements
    start_general_purpose_adc();

    // Start pwm-in compare modules
    pwm_in_init();
=======
>>>>>>> 5159aca1

    // TODO: make dynamically reconfigurable
#if HW_VERSION_MAJOR == 3 && HW_VERSION_MINOR >= 3
    if (board_config.enable_uart) {
        axes[0]->config_.enable_step_dir = false;
        axes[0]->set_step_dir_enabled(false);
        SetGPIO12toUART();
    }
#endif
    //osDelay(100);
    // Init communications (this requires the axis objects to be constructed)
    init_communication();

    // must happen after communication is initialized
    pwm_in_init();

    // Setup hardware for all components
    for (size_t i = 0; i < AXIS_COUNT; ++i) {
        axes[i]->setup();
    }

    // Start PWM and enable adc interrupts/callbacks
    start_adc_pwm();

    // This delay serves two purposes:
    //  - Let the current sense calibration converge (the current
    //    sense interrupts are firing in background by now)
    //  - Allow a user to interrupt the code, e.g. by flashing a new code,
    //    before it does anything crazy
    // TODO make timing a function of calibration filter tau
    osDelay(1500);

    // Start state machine threads. Each thread will go through various calibration
    // procedures and then run the actual controller loops.
    // TODO: generalize for AXIS_COUNT != 2
    for (size_t i = 0; i < AXIS_COUNT; ++i) {
        axes[i]->start_thread();
    }

    system_stats_.fully_booted = true;
    return 0;
}<|MERGE_RESOLUTION|>--- conflicted
+++ resolved
@@ -149,15 +149,9 @@
         axes[i] = new Axis(hw_configs[i].axis_config, axis_configs[i],
                 *encoder, *sensorless_estimator, *controller, *motor);
     }
-<<<<<<< HEAD
     
     // Start ADC for temperature measurements and user measurements
     start_general_purpose_adc();
-
-    // Start pwm-in compare modules
-    pwm_in_init();
-=======
->>>>>>> 5159aca1
 
     // TODO: make dynamically reconfigurable
 #if HW_VERSION_MAJOR == 3 && HW_VERSION_MINOR >= 3
@@ -171,6 +165,7 @@
     // Init communications (this requires the axis objects to be constructed)
     init_communication();
 
+    // Start pwm-in compare modules
     // must happen after communication is initialized
     pwm_in_init();
 
