--- conflicted
+++ resolved
@@ -27,12 +27,9 @@
         ERROR_ENCODER_FAILED = 0x100, // Go to encoder.hpp for information, check odrvX.axisX.encoder.error for error value
         ERROR_CONTROLLER_FAILED = 0x200,
         ERROR_POS_CTRL_DURING_SENSORLESS = 0x400,
-<<<<<<< HEAD
+        ERROR_WATCHDOG_TIMER_EXPIRED = 0x800,
         ERROR_MIN_ENDSTOP_PRESSED = 0x800,
         ERROR_MAX_ENDSTOP_PRESSED = 0x1000
-=======
-        ERROR_WATCHDOG_TIMER_EXPIRED = 0x800,
->>>>>>> 7eb4f2a5
     };
 
     enum State_t {
@@ -45,13 +42,9 @@
         AXIS_STATE_ENCODER_INDEX_SEARCH = 6, //<! run encoder index search
         AXIS_STATE_ENCODER_OFFSET_CALIBRATION = 7, //<! run encoder offset calibration
         AXIS_STATE_CLOSED_LOOP_CONTROL = 8,  //<! run closed loop control
-<<<<<<< HEAD
-        AXIS_STATE_HOMING = 9   //<! run axis homing function
-};
-=======
         AXIS_STATE_LOCKIN_SPIN = 9,       //<! run lockin spin
         AXIS_STATE_ENCODER_DIR_FIND = 10,
-    };
+        AXIS_STATE_HOMING = 9   //<! run axis homing function
 
     struct LockinConfig_t {
         float current = 10.0f;           // [A]
@@ -64,7 +57,6 @@
         bool finish_on_distance = false;
         bool finish_on_enc_idx = false;
     };
->>>>>>> 7eb4f2a5
 
     struct Config_t {
         bool startup_motor_calibration = false;   //<! run motor calibration at startup, skip otherwise
@@ -231,15 +223,12 @@
     State_t task_chain_[10] = { AXIS_STATE_UNDEFINED };
     State_t& current_state_ = task_chain_[0];
     uint32_t loop_counter_ = 0;
-<<<<<<< HEAD
+    LockinState_t lockin_state_ = LOCKIN_STATE_INACTIVE;
     HomingState_t homing_state_ = HOMING_STATE_IDLE;
-=======
-    LockinState_t lockin_state_ = LOCKIN_STATE_INACTIVE;
 
     // watchdog
     uint32_t watchdog_reset_value_ = 0; //computed from config_.watchdog_timeout in update_watchdog_settings()
     uint32_t watchdog_current_value_= 0;
->>>>>>> 7eb4f2a5
 
     // Communication protocol definitions
     auto make_protocol_definitions() {
@@ -249,11 +238,8 @@
             make_protocol_ro_property("current_state", &current_state_),
             make_protocol_property("requested_state", &requested_state_),
             make_protocol_ro_property("loop_counter", &loop_counter_),
-<<<<<<< HEAD
+            make_protocol_ro_property("lockin_state", &lockin_state_),
             make_protocol_ro_property("homing_state", &homing_state_),
-=======
-            make_protocol_ro_property("lockin_state", &lockin_state_),
->>>>>>> 7eb4f2a5
             make_protocol_object("config",
                 make_protocol_property("startup_motor_calibration", &config_.startup_motor_calibration),
                 make_protocol_property("startup_encoder_index_search", &config_.startup_encoder_index_search),
@@ -285,14 +271,10 @@
             make_protocol_object("controller", controller_.make_protocol_definitions()),
             make_protocol_object("encoder", encoder_.make_protocol_definitions()),
             make_protocol_object("sensorless_estimator", sensorless_estimator_.make_protocol_definitions()),
-<<<<<<< HEAD
+            make_protocol_object("trap_traj", trap_.make_protocol_definitions()),
             make_protocol_object("min_endstop", min_endstop_.make_protocol_definitions()),
             make_protocol_object("max_endstop", max_endstop_.make_protocol_definitions()),
-            make_protocol_object("trap_traj", trap_.make_protocol_definitions())
-=======
-            make_protocol_object("trap_traj", trap_.make_protocol_definitions()),
             make_protocol_function("watchdog_feed", *this, &Axis::watchdog_feed)
->>>>>>> 7eb4f2a5
         );
     }
 };
