--- conflicted
+++ resolved
@@ -797,10 +797,6 @@
     motor->sensorless.pll_kp = motor->encoder.pll_kp;
     motor->sensorless.pll_ki = motor->encoder.pll_ki;
 
-<<<<<<< HEAD
-=======
-    motor->calibration_ok = true;
->>>>>>> 81e461b6
     return true;
 }
 
@@ -1289,58 +1285,4 @@
     //We are exiting control, reset Ibus, and update brake current
     //TODO update brake current from all motors in 1 func
     //TODO reset this motor Ibus, then call from here
-<<<<<<< HEAD
-=======
-}
-
-//--------------------------------
-// Motor thread
-//--------------------------------
-
-void motor_thread(void const * argument) {
-    Motor_t* motor = (Motor_t*)argument;
-
-    // Allocate the map for anti-cogging algorithm and initialize all values to 0.0f
-    motor->anticogging.cogging_map = (float*)malloc(ENCODER_CPR*sizeof(float));
-    if(motor->anticogging.cogging_map != NULL){
-        for(int i = 0; i < ENCODER_CPR; i++){
-            motor->anticogging.cogging_map[i] = 0.0f;
-        }
-    }
-
-    motor->motor_thread = osThreadGetId();
-    motor->thread_ready = true;
-
-    for (;;) {
-        if (motor->do_calibration) {
-            __HAL_TIM_MOE_ENABLE(motor->motor_timer);// enable pwm outputs
-            motor_calibration(motor);
-            __HAL_TIM_MOE_DISABLE_UNCONDITIONALLY(motor->motor_timer);// disables pwm outputs
-            motor->do_calibration = false;
-        }
-
-        if (motor->calibration_ok && motor->enable_control) {
-            motor->enable_step_dir = true;
-            __HAL_TIM_MOE_ENABLE(motor->motor_timer);
-
-            bool spin_up_ok = true;
-            if (motor->rotor_mode == ROTOR_MODE_SENSORLESS)
-                spin_up_ok = spin_up_sensorless(motor);
-            if (spin_up_ok)
-                control_motor_loop(motor);
-
-            __HAL_TIM_MOE_DISABLE_UNCONDITIONALLY(motor->motor_timer);
-            motor->enable_step_dir = false;
-
-            if(motor->enable_control){ // if control is still enabled, we exited because of error
-                motor->calibration_ok = false;
-                motor->enable_control = false;
-            }
-        }
-        
-        queue_voltage_timings(motor, 0.0f, 0.0f);
-        osDelay(100);
-    }
-    motor->thread_ready = false;
->>>>>>> 81e461b6
 }